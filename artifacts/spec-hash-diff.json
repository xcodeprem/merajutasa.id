{
  "mode": "verify",
<<<<<<< HEAD
  "timestamp_utc": "2025-08-23T17:14:57Z",
=======
  "timestamp_utc": "2025-08-23T18:51:48Z",
>>>>>>> 22b7e5b7
  "updated": [],
  "unchanged": [
    "docs/governance/dec/DEC-style-guide-v2.md"
  ],
  "placeholders_sealed": [],
  "placeholders_remaining": [],
  "violations": [
    {
      "code": "HASH_MISMATCH_DEC_REQUIRED",
      "path": "docs/roadmap/roadmap-master-v1.md",
      "detail": "Manifest=b43ef6b51c6b657564b11a4d5010062e12ac9430647a8a96938f1662a3035800 current=47e2422ec217c15b4530dba9952543f05ac36d57b09d38eb6970ce65c9a68aa6"
    },
    {
      "code": "HASH_MISMATCH_DEC_REQUIRED",
      "path": "docs/governance/signature-pipeline-plan-v1.md",
      "detail": "Manifest=b6448924edeb23970ecefa3dd5c37bf5f27616349a918615612e0e21bcda9225 current=2b673d3ae845a6f68f3c7e4d093aa27d1e61e837fb28a9637d3052e07ddf396f"
    },
    {
      "code": "HASH_MISMATCH",
      "path": "docs/governance/dec/DEC-20250813-02-signature-pipeline-adoption.md",
      "detail": "Manifest=0ca785fe0c26e8053b644cc0c582abb461c851e7aafb621d5d6364729db66ff0 current=d1a2c7e22462e2376367e510dd971461f5403541d5e6980d36bb873ddfc27604"
    },
    {
      "code": "DEC_CANONICAL_HASH_MISMATCH",
      "path": "docs/governance/dec/DEC-20250813-02-signature-pipeline-adoption.md",
      "detail": "canonical=d1a2c7e22462e2376367e510dd971461f5403541d5e6980d36bb873ddfc27604 manifest=0ca785fe0c26e8053b644cc0c582abb461c851e7aafb621d5d6364729db66ff0"
    },
    {
      "code": "DEC_INTERNAL_HASH_DIFFERS",
      "path": "docs/governance/dec/DEC-20250813-02-signature-pipeline-adoption.md",
      "detail": "internal=0ca785fe0c26e8053b644cc0c582abb461c851e7aafb621d5d6364729db66ff0 canonical=d1a2c7e22462e2376367e510dd971461f5403541d5e6980d36bb873ddfc27604"
    },
    {
      "code": "HASH_MISMATCH_DEC_REQUIRED",
      "path": "docs/fairness/hysteresis-config-v1.yml",
      "detail": "Manifest=488e520591f6d68c6f56814d53bcae525816e2d9814549132262afa781f589ed current=9e82b96bdbd336b225e44c829fc3e0ef4b620d8362a51862d66526570151fbf0"
    },
    {
      "code": "HASH_MISMATCH_DEC_REQUIRED",
      "path": "docs/fairness/hysteresis-public-methodology-fragment-v1.md",
      "detail": "Manifest=855e4a1e98d970ce40a4190468eb2575d2c16a897f21dea4a1af784bbafdd5bd current=5d7e72d48a753f568c87dee24bd139c705d6066e32cc1753aab9cdb7d1829a1f"
    },
    {
      "code": "HASH_MISMATCH_DEC_REQUIRED",
      "path": "docs/fairness/hysteresis-state-machine-transitions.md",
      "detail": "Manifest=47063d5efaffe67363b0c0e7711e2df31e6332679243bfe365d27a7f8812b65f current=c6eb0fe8da6d7e6fe5e1de3524ba834a2cb290fa9bb85ab6d614198b31ba3af9"
    },
    {
      "code": "HASH_MISMATCH",
      "path": "docs/governance/dec/DEC-20250812-02-hysteresis-adoption.md",
      "detail": "Manifest=e32cb525cdc8109bf80ed9d92b7239191539b2e7e1dd04707508734721f8fe11 current=009825b624cca02c93e2ad500bafcdebf3ffc3adbf5a98c7cdbbde5334a79e38"
    },
    {
      "code": "DEC_CANONICAL_HASH_MISMATCH",
      "path": "docs/governance/dec/DEC-20250812-02-hysteresis-adoption.md",
      "detail": "canonical=009825b624cca02c93e2ad500bafcdebf3ffc3adbf5a98c7cdbbde5334a79e38 manifest=e32cb525cdc8109bf80ed9d92b7239191539b2e7e1dd04707508734721f8fe11"
    },
    {
      "code": "DEC_INTERNAL_HASH_DIFFERS",
      "path": "docs/governance/dec/DEC-20250812-02-hysteresis-adoption.md",
      "detail": "internal=e32cb525cdc8109bf80ed9d92b7239191539b2e7e1dd04707508734721f8fe11 canonical=009825b624cca02c93e2ad500bafcdebf3ffc3adbf5a98c7cdbbde5334a79e38"
    },
    {
      "code": "HASH_MISMATCH",
      "path": "docs/governance/dec/DEC-20250812-03-principles-reference-activation.md",
      "detail": "Manifest=a50c2eda01942ad3a90eef5afa7fc5d00f532a0ea687e42c0483f21fe0cd6511 current=d86f59ce838c19f964a66938c863bf700a0b1ab340146b3ef26f7ec92578700d"
    },
    {
      "code": "DEC_CANONICAL_HASH_MISMATCH",
      "path": "docs/governance/dec/DEC-20250812-03-principles-reference-activation.md",
      "detail": "canonical=d86f59ce838c19f964a66938c863bf700a0b1ab340146b3ef26f7ec92578700d manifest=a50c2eda01942ad3a90eef5afa7fc5d00f532a0ea687e42c0483f21fe0cd6511"
    },
    {
      "code": "DEC_INTERNAL_HASH_DIFFERS",
      "path": "docs/governance/dec/DEC-20250812-03-principles-reference-activation.md",
      "detail": "internal=a50c2eda01942ad3a90eef5afa7fc5d00f532a0ea687e42c0483f21fe0cd6511 canonical=d86f59ce838c19f964a66938c863bf700a0b1ab340146b3ef26f7ec92578700d"
    },
    {
      "code": "HASH_MISMATCH_DEC_REQUIRED",
      "path": "docs/governance/README-decision-log-process.md",
      "detail": "Manifest=b6c76fc8b87cb0eaad8631965cbc9d89c184f9feae3c6a511d1568883e9c3458 current=874720bd571fabb9c77f7f09cff8d613b17694966c5ea5dfe22c2ae0652f2282"
    },
    {
      "code": "HASH_MISMATCH_DEC_REQUIRED",
      "path": "docs/governance/lint-principles-reference-spec-v1.md",
      "detail": "Manifest=1b7fb71ce4f9c62bed10029b0eddd0b82ec0a4244dc2e0a605d1168922754a71 current=902c9687e756516c99a127264b3a308b294b6f0aa0689fd58be823ac3e8ff765"
    },
    {
      "code": "HASH_MISMATCH",
      "path": "docs/governance/todo-post-DEC-20250812-02.md",
      "detail": "Manifest=52cb6ac1c41f9a09a756ddea21d3abaecbe974b92ec18b0a2b46b7559b45f943 current=a0ddcd6c86236320b438cc844ec96bac1ac6fb516c2f6f99628cf8903c02ebcd"
    },
    {
      "code": "HASH_MISMATCH",
      "path": "docs/governance/audit/pr-template-line-audit-2025-08-12T0509Z.md",
      "detail": "Manifest=149e52910f231af13037634982866de47a30069fd60685d08dcc311af17a9a48 current=d58b84e4ff4fda71fa332832f67a7d86795c16897016ba374470ffb19a0083b0"
    },
    {
      "code": "HASH_MISMATCH_DEC_REQUIRED",
      "path": ".github/pull_request_template.md",
      "detail": "Manifest=e3e65f549d2bc05b18a923f28e49f5449533fc47514bc9de8697a50322466a69 current=41c7a8b90cbdb3203c1444288705decb154551594f0028c14a337d4ead654b1a"
    },
    {
      "code": "HASH_MISMATCH",
      "path": "docs/master-spec-deltas/delta-master-spec-v2-DEC-20250812-02.md",
      "detail": "Manifest=baaca9f07b452f956205d475292f9e0c72ae93637352793aec1cd7e07b2726d1 current=93c6f7b2ee54176794cc838c89c2a66b020b08489f633f3610671d143d708d3e"
    },
    {
      "code": "HASH_MISMATCH",
      "path": "docs/master-spec-deltas/delta-master-spec-v2-DEC-20250813-06-event-schema-alignment.md",
      "detail": "Manifest=23d8365abd7ed1ed6d35cc5dbf23c465327f5657c8bfb31be0f3adf568797f78 current=8888305712149d6944d0e7cf8dc862692cd6467b1f8941bc9b75b4323c25cb5f"
    },
    {
      "code": "HASH_MISMATCH_DEC_REQUIRED",
      "path": "docs/principles/GP1-GP10-index.md",
      "detail": "Manifest=83f05ebaed2c9e4f694f14f271df8a3be350adce2361cf48b3fdcf12944434a5 current=c85a58ce07f4ef4287bd08a3522c1317b4662302278144bef5f6b9b900d140b0"
    },
    {
      "code": "HASH_MISMATCH_DEC_REQUIRED",
      "path": "docs/privacy/pii-pattern-library-v1.md",
      "detail": "Manifest=6f25acca2c25622bafadb53e6b3a9fb93b883b8de2074a8eaa650f681b184a76 current=bd47dc637362529a6f6bd9243468e6374ea25eaacfee5e9d21380b3a2e18c3ed"
    },
    {
      "code": "HASH_MISMATCH",
      "path": "docs/analytics/dashboard-widgets-hysteresis-initial.md",
      "detail": "Manifest=2a2d5e72a130de67f03212dc3e0452905fb02e802a7662bd8f8222b2a9e11d0c current=80fd0140d0d47359d10fa7ef9648bb5bb56a33d38f3016958e1695f09c6cc9ab"
    },
    {
      "code": "HASH_MISMATCH",
      "path": "docs/tests/hysteresis-test-plan-v1.md",
      "detail": "Manifest=c46b14cbf87e9c82873049227a2df7fae6573465d5b01d0e386bd84b53d6937a current=0e13b0ef1f2c9f1c3a9ba346a4cad260b1f331521c98e077c10cc8cae6a7d2ca"
    },
    {
      "code": "HASH_MISMATCH_DEC_REQUIRED",
      "path": "docs/faq/faq-fairness-hysteresis-update.md",
      "detail": "Manifest=e86d2157b35dbd7693257b8fd5264c8065a56ad2485897663d1fc799ec9fe6d7 current=abf20dade62bb4c984606fd4aed226fae2bb0f4d08d01fdb04e6c8d12f096418"
    },
    {
      "code": "HASH_MISMATCH",
      "path": "docs/status/progress-recap-latest-2025-08-12T035901Z.md",
      "detail": "Manifest=da8c50fe9be2c1cda03341567b4a6237e95f2b6e8de225e7c59a87b985aa955e current=0152dc85a667d7811aaa57421ac4b4344171dc97b405a2f9bc0c20ea5f6521e4"
    },
    {
      "code": "HASH_MISMATCH_DEC_REQUIRED",
      "path": "docs/governance/disclaimers-lint-spec-v1.md",
      "detail": "Manifest=15b711bd5e48438f22f4eef5b0dc36d65e1043963ef8c12522427b30eaf8a29b current=3773753191747535c79d1fde5723b7b21c0d3a5136f3fd47aa52e898760b8ad7"
    },
    {
      "code": "HASH_MISMATCH_DEC_REQUIRED",
      "path": "docs/integrity/credential-schema-final-v1.md",
      "detail": "Manifest=6df638a752f3401365a7fcb7ed15a6750f5df277a47fbb732e532107097dbb36 current=15022b2bea20e1d009c869d935bc27f87b1084f55be5e1e4d49543ec75911b5f"
    },
    {
      "code": "HASH_MISMATCH_DEC_REQUIRED",
      "path": "docs/analytics/event-schema-canonical-v1.md",
      "detail": "Manifest=5d24bd1a6785e7e79fac26f79b5d9d7b53bb349029b8ed82f0d6ed1186fe1958 current=01c256c709ef5277fcaba44e249613715e98122c0a5a5fa40bf5a70e18d13223"
    },
    {
      "code": "HASH_MISMATCH_DEC_REQUIRED",
      "path": "docs/master-spec/master-spec-v2.0.md",
      "detail": "Manifest=510521a0b318de32353cd96eddff21b859def784fa9246593ee4707c722fb95e current=dbeb805f37e763b9aebae9811fb1064793b4b6da97c9fa7a37558eb4ffad1fdf"
    },
    {
      "code": "HASH_MISMATCH",
      "path": "docs/transparency/changelog-excerpt-phase1.5.md",
      "detail": "Manifest=6c2c9d77ae57d18e5b458150ff987c47c2aa6ec0161cc4e86433bb5e47268447 current=48aaa087b8a605c62f27d3e3a189388289d2443fff5c5d5326165ed89b4671d5"
    },
    {
      "code": "HASH_MISMATCH_DEC_REQUIRED",
      "path": "docs/governance/policy-index-v1.md",
      "detail": "Manifest=2bee5d6a467a25c1fb51f5a9a93fd2ccd569292499451becbbc7a0f3ad2ca1a9 current=4db33c5334268c832ed8b56a525ffc2deb287bf8eb82e80f4601f6fa5b92c1db"
    },
    {
      "code": "HASH_MISMATCH",
      "path": "docs/archive/fairness_equity-hysteresis-options-v1.md",
      "detail": "Manifest=a331041f32c7d117caedbeffce3fcb94f63b3c36fe0cc0d008cd2cd03d7cd71d current=e988850b5663904b4e34b536966f425552d406893704a78a28021bf9985a7173"
    },
    {
      "code": "HASH_MISMATCH",
      "path": "docs/archive/ux_public-multipage-experience-master-spec-v2.md",
      "detail": "Manifest=9e70675840cf23d35c989b6edc5328f3400cc7c91d827d5d448f951022054e5e current=3fb016e10840408407feaa54fa3d424cd93d8551a759ea4b4655b749598bd226"
    },
    {
      "code": "HASH_MISMATCH_DEC_REQUIRED",
      "path": "docs/governance/trace/archive-trace-index-v1.md",
      "detail": "Manifest=f03a7e5d2e96427d87a85b17b334b4a3e918f8d3893a88dd83f0ffcc0b976d41 current=9f0f3fda88804c0a1766cf77eed09ab466d1783a52e6640479e17125e1fe69e4"
    },
    {
      "code": "HASH_MISMATCH",
      "path": "docs/onboarding/agent-bootstrap-manifest.md",
      "detail": "Manifest=dd0a12209c63eaa5fc53eb2fdb20f025016e5ab199445d9cdc3b79c7d41eb56a current=f5901a7855b84548ac7a80b4c8bd649b6b76091368ce51509c134d0b7991e57a"
    },
    {
      "code": "HASH_MISMATCH_DEC_REQUIRED",
      "path": "README.md",
      "detail": "Manifest=6ee68a6aa3d39073330ead3fb3a22a906765e7f5aeda7a5963d7bdb58a7280f0 current=5c9b755eff156dd3990d609a6f2011c0a304d51921a97666821432018ea8769d"
    },
    {
      "code": "HASH_MISMATCH",
      "path": "docs/governance/dec/DEC-20250812-04-governance-baseline-thresholds.md",
      "detail": "Manifest=fce2c9404bfa4401cd67761649c7829b586acbeda5a7330b67e7f4f1cb566ef2 current=b1f53ab6b83476329e4c8cf7e48d826df8a28bdf8b02a9ef66fc580159b0d8cb"
    },
    {
      "code": "DEC_CANONICAL_HASH_MISMATCH",
      "path": "docs/governance/dec/DEC-20250812-04-governance-baseline-thresholds.md",
      "detail": "canonical=b1f53ab6b83476329e4c8cf7e48d826df8a28bdf8b02a9ef66fc580159b0d8cb manifest=fce2c9404bfa4401cd67761649c7829b586acbeda5a7330b67e7f4f1cb566ef2"
    },
    {
      "code": "DEC_INTERNAL_HASH_DIFFERS",
      "path": "docs/governance/dec/DEC-20250812-04-governance-baseline-thresholds.md",
      "detail": "internal=fce2c9404bfa4401cd67761649c7829b586acbeda5a7330b67e7f4f1cb566ef2 canonical=b1f53ab6b83476329e4c8cf7e48d826df8a28bdf8b02a9ef66fc580159b0d8cb"
    },
    {
      "code": "HASH_MISMATCH_DEC_REQUIRED",
      "path": "docs/integrity/evidence-minimum-phase1.5-v1.md",
      "detail": "Manifest=998e93104ad8a74f26da1468515bbbee09244edaf8559fc3ba51734cd72ba59b current=d2be6452ff04d67d7072a7889b0fdf0daf969773c794679e057fa03a257fb08a"
    },
    {
      "code": "HASH_MISMATCH",
      "path": "docs/governance/dec/DEC-20250813-01-known-debt-register.md",
      "detail": "Manifest=15b4eb65659e5f484035a3bceeb85c381b7b0a3027c09c79b74565f82c608075 current=3bef87356b11ab86b5e87f62dd50bcf1dfe2da5c6a560534c6b8d22e603b4ef9"
    },
    {
      "code": "DEC_CANONICAL_HASH_MISMATCH",
      "path": "docs/governance/dec/DEC-20250813-01-known-debt-register.md",
      "detail": "canonical=3bef87356b11ab86b5e87f62dd50bcf1dfe2da5c6a560534c6b8d22e603b4ef9 manifest=15b4eb65659e5f484035a3bceeb85c381b7b0a3027c09c79b74565f82c608075"
    },
    {
      "code": "DEC_INTERNAL_HASH_DIFFERS",
      "path": "docs/governance/dec/DEC-20250813-01-known-debt-register.md",
      "detail": "internal=15b4eb65659e5f484035a3bceeb85c381b7b0a3027c09c79b74565f82c608075 canonical=3bef87356b11ab86b5e87f62dd50bcf1dfe2da5c6a560534c6b8d22e603b4ef9"
    },
    {
      "code": "HASH_MISMATCH_DEC_REQUIRED",
      "path": "docs/onboarding/agent-role-policy-v1.md",
      "detail": "Manifest=6b9ea6453bcce37a6260681227f3a0e3f406eeaa18efe781dd3a463da05ba06a current=54c8e6f8accadec136e63d8bc01a3a49bdc37ae82853d7821bdf22d83b1c9ec0"
    },
    {
      "code": "HASH_MISMATCH_DEC_REQUIRED",
      "path": "docs/onboarding/agent-guardrails-v1.md",
      "detail": "Manifest=1c2de1f87a2808a064b4cdd030f6c3827e5971953852b86edb35565488148be9 current=b2fb489583990747158cd165cb38073b912e09eafa724f43bb87de6fc901ad7d"
    },
    {
      "code": "HASH_MISMATCH",
      "path": "docs/governance/dec/DEC-20250813-03-disclaimers-presence-enforcement.md",
      "detail": "Manifest=8bf0f05cfa58004cac4decbc30639a10093a3dc7af1e63157b5e5c11e7dbee88 current=d82cb3f360fdbc944284fb98666d7d7acb7ac2a1702a33f11d1d26016415d7cb"
    },
    {
      "code": "DEC_CANONICAL_HASH_MISMATCH",
      "path": "docs/governance/dec/DEC-20250813-03-disclaimers-presence-enforcement.md",
      "detail": "canonical=d82cb3f360fdbc944284fb98666d7d7acb7ac2a1702a33f11d1d26016415d7cb manifest=8bf0f05cfa58004cac4decbc30639a10093a3dc7af1e63157b5e5c11e7dbee88"
    },
    {
      "code": "DEC_INTERNAL_HASH_DIFFERS",
      "path": "docs/governance/dec/DEC-20250813-03-disclaimers-presence-enforcement.md",
      "detail": "internal=8bf0f05cfa58004cac4decbc30639a10093a3dc7af1e63157b5e5c11e7dbee88 canonical=d82cb3f360fdbc944284fb98666d7d7acb7ac2a1702a33f11d1d26016415d7cb"
    },
    {
      "code": "HASH_MISMATCH",
      "path": "docs/governance/dec/DEC-20250813-04-text-normalization-disclaimers-whitelist.md",
      "detail": "Manifest=f331424d73e1cd7cbecc89548365e2581a7c8dd16b3e8d72843e5693bfda1c39 current=e6f4abe53178c6dcac31b9fba5b53c6f822f36f949fce8b6df934007af9770bd"
    },
    {
      "code": "DEC_CANONICAL_HASH_MISMATCH",
      "path": "docs/governance/dec/DEC-20250813-04-text-normalization-disclaimers-whitelist.md",
      "detail": "canonical=e6f4abe53178c6dcac31b9fba5b53c6f822f36f949fce8b6df934007af9770bd manifest=f331424d73e1cd7cbecc89548365e2581a7c8dd16b3e8d72843e5693bfda1c39"
    },
    {
      "code": "DEC_INTERNAL_HASH_DIFFERS",
      "path": "docs/governance/dec/DEC-20250813-04-text-normalization-disclaimers-whitelist.md",
      "detail": "internal=f331424d73e1cd7cbecc89548365e2581a7c8dd16b3e8d72843e5693bfda1c39 canonical=e6f4abe53178c6dcac31b9fba5b53c6f822f36f949fce8b6df934007af9770bd"
    },
    {
      "code": "HASH_MISMATCH_DEC_REQUIRED",
      "path": "content/disclaimers/config.yml",
      "detail": "Manifest=4f586fbb813b2d09dd70f046d881ba63daafd8e8628daa257ef61f9f806975b9 current=410994c10012167398154ef473c804213a6a3c2b5c69f01de2c384582476a25a"
    },
    {
      "code": "HASH_MISMATCH_DEC_REQUIRED",
      "path": "tools/fairness/engine-core.js",
      "detail": "Manifest=1d027b7fd7ed25b1b63e29bed6ef402d5f02d87edb15d2000b1402bcc40b12a4 current=082aa01b00eb14d52105af45361bd2cd1a5aafdde2c815f0d37dcda39129fd1d"
    },
    {
      "code": "HASH_MISMATCH_DEC_REQUIRED",
      "path": "docs/integrity/gating-policy-v1.json",
      "detail": "Manifest=d601099e8caafdbae8226c0c9801204bcb7fe80b75786452e15d2d7ca67af81b current=ec038c5c51747836c13b455b183a9ecf7fb90a7de2e1cbc92d777c25eb3ab836"
    },
    {
      "code": "HASH_MISMATCH",
      "path": "docs/governance/dec/DEC-20250813-07-hype-threshold-transition.md",
      "detail": "Manifest=56cd40b31dd16c390fbaf8cb061d9a4113372b284fa39a6daa5caa07a772e431 current=578782e6bc0c71a62eea7b1c905deb3fd0e77fa54fe3510a8ad5d198a34541a2"
    },
    {
      "code": "DEC_CANONICAL_HASH_MISMATCH",
      "path": "docs/governance/dec/DEC-20250813-07-hype-threshold-transition.md",
      "detail": "canonical=578782e6bc0c71a62eea7b1c905deb3fd0e77fa54fe3510a8ad5d198a34541a2 manifest=56cd40b31dd16c390fbaf8cb061d9a4113372b284fa39a6daa5caa07a772e431"
    },
    {
      "code": "DEC_INTERNAL_HASH_DIFFERS",
      "path": "docs/governance/dec/DEC-20250813-07-hype-threshold-transition.md",
      "detail": "internal=56cd40b31dd16c390fbaf8cb061d9a4113372b284fa39a6daa5caa07a772e431 canonical=578782e6bc0c71a62eea7b1c905deb3fd0e77fa54fe3510a8ad5d198a34541a2"
    },
    {
      "code": "HASH_MISMATCH",
      "path": "docs/governance/dec/DEC-style-guide-v1.md",
      "detail": "Manifest=e94f4c6d85b4e78d936a417841e848c555539d309a24badba845669f8f641a91 current=55c77fb8c21f4cf0474e5923268268d64e8fc13ac95bd392066e290d3a0a3441"
    },
    {
      "code": "HASH_MISMATCH",
      "path": "docs/governance/dec/DEC-20250813-05-gating-policy-wave1-adoption.md",
      "detail": "Manifest=64aa3f0f4c29b45ed6e85140ec8a569de99c5a40fe48aaa9f6ea8d64e82c99ed current=2576903a6abe7e53f3efb2167721f6c1de049f2f163ed9e3b09f90cfd846da15"
    },
    {
      "code": "DEC_CANONICAL_HASH_MISMATCH",
      "path": "docs/governance/dec/DEC-20250813-05-gating-policy-wave1-adoption.md",
      "detail": "canonical=2576903a6abe7e53f3efb2167721f6c1de049f2f163ed9e3b09f90cfd846da15 manifest=64aa3f0f4c29b45ed6e85140ec8a569de99c5a40fe48aaa9f6ea8d64e82c99ed"
    },
    {
      "code": "DEC_INTERNAL_HASH_DIFFERS",
      "path": "docs/governance/dec/DEC-20250813-05-gating-policy-wave1-adoption.md",
      "detail": "internal=64aa3f0f4c29b45ed6e85140ec8a569de99c5a40fe48aaa9f6ea8d64e82c99ed canonical=2576903a6abe7e53f3efb2167721f6c1de049f2f163ed9e3b09f90cfd846da15"
    },
    {
      "code": "HASH_MISMATCH",
      "path": "docs/governance/dec/DEC-20250813-06-consolidated-governed-edits.md",
      "detail": "Manifest=182ea87ccc15e09baec8b91c596c77a83e078b8804f866047c8413a19e748db0 current=db9faef0665c73072e5a3e5dea9104c0c6beaa8ec536d3c8ca32e8808683bcf4"
    },
    {
      "code": "DEC_CANONICAL_HASH_MISMATCH",
      "path": "docs/governance/dec/DEC-20250813-06-consolidated-governed-edits.md",
      "detail": "canonical=db9faef0665c73072e5a3e5dea9104c0c6beaa8ec536d3c8ca32e8808683bcf4 manifest=182ea87ccc15e09baec8b91c596c77a83e078b8804f866047c8413a19e748db0"
    },
    {
      "code": "DEC_INTERNAL_HASH_DIFFERS",
      "path": "docs/governance/dec/DEC-20250813-06-consolidated-governed-edits.md",
      "detail": "internal=182ea87ccc15e09baec8b91c596c77a83e078b8804f866047c8413a19e748db0 canonical=db9faef0665c73072e5a3e5dea9104c0c6beaa8ec536d3c8ca32e8808683bcf4"
    },
    {
      "code": "HASH_MISMATCH",
      "path": "docs/governance/dec/DEC-20250813-08-evidence-hash-display-length.md",
      "detail": "Manifest=923da62bad7eebca7ea9df99d1481b043f9d58395cdb1a56f9009390de5dab14 current=4f6e69897f7059acac0282537e0f1a97e13cebf7731be6344b8bea14331034b9"
    },
    {
      "code": "DEC_CANONICAL_HASH_MISMATCH",
      "path": "docs/governance/dec/DEC-20250813-08-evidence-hash-display-length.md",
      "detail": "canonical=4f6e69897f7059acac0282537e0f1a97e13cebf7731be6344b8bea14331034b9 manifest=923da62bad7eebca7ea9df99d1481b043f9d58395cdb1a56f9009390de5dab14"
    },
    {
      "code": "DEC_INTERNAL_HASH_DIFFERS",
      "path": "docs/governance/dec/DEC-20250813-08-evidence-hash-display-length.md",
      "detail": "internal=923da62bad7eebca7ea9df99d1481b043f9d58395cdb1a56f9009390de5dab14 canonical=4f6e69897f7059acac0282537e0f1a97e13cebf7731be6344b8bea14331034b9"
    },
    {
      "code": "HASH_MISMATCH",
      "path": "docs/governance/dec/DEC-20250813-09-equity-index-rounding.md",
      "detail": "Manifest=94a2843dfa86cf991d5e8e673c719470ad5f21c6b8995e6f09a9f9d440ad06ca current=0485aec829b32e77a144d085a0b388c8fc5b74620dfe978874702df7723da698"
    },
    {
      "code": "DEC_CANONICAL_HASH_MISMATCH",
      "path": "docs/governance/dec/DEC-20250813-09-equity-index-rounding.md",
      "detail": "canonical=0485aec829b32e77a144d085a0b388c8fc5b74620dfe978874702df7723da698 manifest=94a2843dfa86cf991d5e8e673c719470ad5f21c6b8995e6f09a9f9d440ad06ca"
    },
    {
      "code": "DEC_INTERNAL_HASH_DIFFERS",
      "path": "docs/governance/dec/DEC-20250813-09-equity-index-rounding.md",
      "detail": "internal=94a2843dfa86cf991d5e8e673c719470ad5f21c6b8995e6f09a9f9d440ad06ca canonical=0485aec829b32e77a144d085a0b388c8fc5b74620dfe978874702df7723da698"
    },
    {
      "code": "HASH_MISMATCH",
      "path": "docs/governance/dec/DEC-20250813-10-feedback-categories-canonical.md",
      "detail": "Manifest=98bf229f5d6cc9f4c64496f0cb4fe7567a2e0ea55f5e919f328300460886ffe7 current=c209daae774250fa94bc04f95e8bfe9a30b9059b109fcd48c0f5faed3c0f4545"
    },
    {
      "code": "DEC_CANONICAL_HASH_MISMATCH",
      "path": "docs/governance/dec/DEC-20250813-10-feedback-categories-canonical.md",
      "detail": "canonical=c209daae774250fa94bc04f95e8bfe9a30b9059b109fcd48c0f5faed3c0f4545 manifest=98bf229f5d6cc9f4c64496f0cb4fe7567a2e0ea55f5e919f328300460886ffe7"
    },
    {
      "code": "DEC_INTERNAL_HASH_DIFFERS",
      "path": "docs/governance/dec/DEC-20250813-10-feedback-categories-canonical.md",
      "detail": "internal=98bf229f5d6cc9f4c64496f0cb4fe7567a2e0ea55f5e919f328300460886ffe7 canonical=c209daae774250fa94bc04f95e8bfe9a30b9059b109fcd48c0f5faed3c0f4545"
    },
    {
      "code": "HASH_MISMATCH_DEC_REQUIRED",
      "path": "policies/aggregation-min-cell.rego",
      "detail": "Manifest=27dfbfa0909e72c6f0a5183d0104915ecf8b458cbe8dcd63ffbb5470e0c6c636 current=175fd1a42be113f392ce7f129072bc74ea1bb88a13453e8fbd51e01f1651a313"
    },
    {
      "code": "HASH_MISMATCH_DEC_REQUIRED",
      "path": "docs/fairness/equity-snapshot-pseudocode.md",
      "detail": "Manifest=a5c06427d7d33520241d4dd7d7caed5dc557e0081569f8e1b46756e5f229ba18 current=74f6718c08e779626ee095d1f46f5aa53cb641d3719f9e79a82aaf8fbf71129e"
    },
    {
      "code": "HASH_MISMATCH_DEC_REQUIRED",
      "path": "docs/integrity/verify-cli-doc-draft.md",
      "detail": "Manifest=0ba60616c9d148eba3619850a93a6076ed6f433b9053e416933364af3fdd2d68 current=153e30448191c2a0bdbc92d53b1cd52b07263961e35338799d44c9868baada7f"
    },
    {
      "code": "HASH_MISMATCH",
      "path": "docs/governance/dec/DEC-20250815-01-governed-editorial-maintenance.md",
      "detail": "Manifest=8bdb770952f6b61d6827a8b61b89c0b4714d841fb6b28cb752e7c1f0c56dddea current=3adde01d4a97546ce058eeb62f098d88a4aabb8f7e505c7a3e754669c742f10e"
    },
    {
      "code": "DEC_CANONICAL_HASH_MISMATCH",
      "path": "docs/governance/dec/DEC-20250815-01-governed-editorial-maintenance.md",
      "detail": "canonical=3adde01d4a97546ce058eeb62f098d88a4aabb8f7e505c7a3e754669c742f10e manifest=8bdb770952f6b61d6827a8b61b89c0b4714d841fb6b28cb752e7c1f0c56dddea"
    },
    {
      "code": "DEC_INTERNAL_HASH_DIFFERS",
      "path": "docs/governance/dec/DEC-20250815-01-governed-editorial-maintenance.md",
      "detail": "internal=8bdb770952f6b61d6827a8b61b89c0b4714d841fb6b28cb752e7c1f0c56dddea canonical=3adde01d4a97546ce058eeb62f098d88a4aabb8f7e505c7a3e754669c742f10e"
    },
    {
      "code": "HASH_MISMATCH_DEC_REQUIRED",
      "path": "docs/verify-cli.md",
      "detail": "Manifest=fbaf951644e11bc5caab78a31de51989b18a138197352a5da176828c6a646a23 current=d4c9357d1b3d3d8f43487fd29edc746344512edaefc03c4428d4f37e7f4736f1"
    },
    {
      "code": "HASH_MISMATCH_DEC_REQUIRED",
      "path": "docs/public/ABOUT-PORTAL-PANTI.md",
      "detail": "Manifest=a24478fd168f06777325db6698c66d7c562419fd1410b2e7832e0b01bb2d54a0 current=c7e5ea5c15854a1e9bdcc462be914b49fc77a14046eeff03842dddc487a49019"
    }
  ],
  "summary": {
    "total_entries": 56,
    "updated_count": 0,
    "violation_count": 83,
    "placeholders_remaining_count": 0
  }
}<|MERGE_RESOLUTION|>--- conflicted
+++ resolved
@@ -1,16 +1,431 @@
 {
   "mode": "verify",
-<<<<<<< HEAD
+  "timestamp_utc": "2025-08-23T18:51:48Z",
   "timestamp_utc": "2025-08-23T17:14:57Z",
-=======
-  "timestamp_utc": "2025-08-23T18:51:48Z",
->>>>>>> 22b7e5b7
   "updated": [],
   "unchanged": [
+    "docs/governance/dec/DEC-style-guide-v2.md"
     "docs/governance/dec/DEC-style-guide-v2.md"
   ],
   "placeholders_sealed": [],
   "placeholders_remaining": [],
+  "violations": [
+    {
+      "code": "HASH_MISMATCH_DEC_REQUIRED",
+      "path": "docs/roadmap/roadmap-master-v1.md",
+      "detail": "Manifest=b43ef6b51c6b657564b11a4d5010062e12ac9430647a8a96938f1662a3035800 current=47e2422ec217c15b4530dba9952543f05ac36d57b09d38eb6970ce65c9a68aa6"
+    },
+    {
+      "code": "HASH_MISMATCH_DEC_REQUIRED",
+      "path": "docs/governance/signature-pipeline-plan-v1.md",
+      "detail": "Manifest=b6448924edeb23970ecefa3dd5c37bf5f27616349a918615612e0e21bcda9225 current=2b673d3ae845a6f68f3c7e4d093aa27d1e61e837fb28a9637d3052e07ddf396f"
+    },
+    {
+      "code": "HASH_MISMATCH",
+      "path": "docs/governance/dec/DEC-20250813-02-signature-pipeline-adoption.md",
+      "detail": "Manifest=0ca785fe0c26e8053b644cc0c582abb461c851e7aafb621d5d6364729db66ff0 current=d1a2c7e22462e2376367e510dd971461f5403541d5e6980d36bb873ddfc27604"
+    },
+    {
+      "code": "DEC_CANONICAL_HASH_MISMATCH",
+      "path": "docs/governance/dec/DEC-20250813-02-signature-pipeline-adoption.md",
+      "detail": "canonical=d1a2c7e22462e2376367e510dd971461f5403541d5e6980d36bb873ddfc27604 manifest=0ca785fe0c26e8053b644cc0c582abb461c851e7aafb621d5d6364729db66ff0"
+    },
+    {
+      "code": "DEC_INTERNAL_HASH_DIFFERS",
+      "path": "docs/governance/dec/DEC-20250813-02-signature-pipeline-adoption.md",
+      "detail": "internal=0ca785fe0c26e8053b644cc0c582abb461c851e7aafb621d5d6364729db66ff0 canonical=d1a2c7e22462e2376367e510dd971461f5403541d5e6980d36bb873ddfc27604"
+    },
+    {
+      "code": "HASH_MISMATCH_DEC_REQUIRED",
+      "path": "docs/fairness/hysteresis-config-v1.yml",
+      "detail": "Manifest=488e520591f6d68c6f56814d53bcae525816e2d9814549132262afa781f589ed current=9e82b96bdbd336b225e44c829fc3e0ef4b620d8362a51862d66526570151fbf0"
+    },
+    {
+      "code": "HASH_MISMATCH_DEC_REQUIRED",
+      "path": "docs/fairness/hysteresis-public-methodology-fragment-v1.md",
+      "detail": "Manifest=855e4a1e98d970ce40a4190468eb2575d2c16a897f21dea4a1af784bbafdd5bd current=5d7e72d48a753f568c87dee24bd139c705d6066e32cc1753aab9cdb7d1829a1f"
+    },
+    {
+      "code": "HASH_MISMATCH_DEC_REQUIRED",
+      "path": "docs/fairness/hysteresis-state-machine-transitions.md",
+      "detail": "Manifest=47063d5efaffe67363b0c0e7711e2df31e6332679243bfe365d27a7f8812b65f current=c6eb0fe8da6d7e6fe5e1de3524ba834a2cb290fa9bb85ab6d614198b31ba3af9"
+    },
+    {
+      "code": "HASH_MISMATCH",
+      "path": "docs/governance/dec/DEC-20250812-02-hysteresis-adoption.md",
+      "detail": "Manifest=e32cb525cdc8109bf80ed9d92b7239191539b2e7e1dd04707508734721f8fe11 current=009825b624cca02c93e2ad500bafcdebf3ffc3adbf5a98c7cdbbde5334a79e38"
+    },
+    {
+      "code": "DEC_CANONICAL_HASH_MISMATCH",
+      "path": "docs/governance/dec/DEC-20250812-02-hysteresis-adoption.md",
+      "detail": "canonical=009825b624cca02c93e2ad500bafcdebf3ffc3adbf5a98c7cdbbde5334a79e38 manifest=e32cb525cdc8109bf80ed9d92b7239191539b2e7e1dd04707508734721f8fe11"
+    },
+    {
+      "code": "DEC_INTERNAL_HASH_DIFFERS",
+      "path": "docs/governance/dec/DEC-20250812-02-hysteresis-adoption.md",
+      "detail": "internal=e32cb525cdc8109bf80ed9d92b7239191539b2e7e1dd04707508734721f8fe11 canonical=009825b624cca02c93e2ad500bafcdebf3ffc3adbf5a98c7cdbbde5334a79e38"
+    },
+    {
+      "code": "HASH_MISMATCH",
+      "path": "docs/governance/dec/DEC-20250812-03-principles-reference-activation.md",
+      "detail": "Manifest=a50c2eda01942ad3a90eef5afa7fc5d00f532a0ea687e42c0483f21fe0cd6511 current=d86f59ce838c19f964a66938c863bf700a0b1ab340146b3ef26f7ec92578700d"
+    },
+    {
+      "code": "DEC_CANONICAL_HASH_MISMATCH",
+      "path": "docs/governance/dec/DEC-20250812-03-principles-reference-activation.md",
+      "detail": "canonical=d86f59ce838c19f964a66938c863bf700a0b1ab340146b3ef26f7ec92578700d manifest=a50c2eda01942ad3a90eef5afa7fc5d00f532a0ea687e42c0483f21fe0cd6511"
+    },
+    {
+      "code": "DEC_INTERNAL_HASH_DIFFERS",
+      "path": "docs/governance/dec/DEC-20250812-03-principles-reference-activation.md",
+      "detail": "internal=a50c2eda01942ad3a90eef5afa7fc5d00f532a0ea687e42c0483f21fe0cd6511 canonical=d86f59ce838c19f964a66938c863bf700a0b1ab340146b3ef26f7ec92578700d"
+    },
+    {
+      "code": "HASH_MISMATCH_DEC_REQUIRED",
+      "path": "docs/governance/README-decision-log-process.md",
+      "detail": "Manifest=b6c76fc8b87cb0eaad8631965cbc9d89c184f9feae3c6a511d1568883e9c3458 current=874720bd571fabb9c77f7f09cff8d613b17694966c5ea5dfe22c2ae0652f2282"
+    },
+    {
+      "code": "HASH_MISMATCH_DEC_REQUIRED",
+      "path": "docs/governance/lint-principles-reference-spec-v1.md",
+      "detail": "Manifest=1b7fb71ce4f9c62bed10029b0eddd0b82ec0a4244dc2e0a605d1168922754a71 current=902c9687e756516c99a127264b3a308b294b6f0aa0689fd58be823ac3e8ff765"
+    },
+    {
+      "code": "HASH_MISMATCH",
+      "path": "docs/governance/todo-post-DEC-20250812-02.md",
+      "detail": "Manifest=52cb6ac1c41f9a09a756ddea21d3abaecbe974b92ec18b0a2b46b7559b45f943 current=a0ddcd6c86236320b438cc844ec96bac1ac6fb516c2f6f99628cf8903c02ebcd"
+    },
+    {
+      "code": "HASH_MISMATCH",
+      "path": "docs/governance/audit/pr-template-line-audit-2025-08-12T0509Z.md",
+      "detail": "Manifest=149e52910f231af13037634982866de47a30069fd60685d08dcc311af17a9a48 current=d58b84e4ff4fda71fa332832f67a7d86795c16897016ba374470ffb19a0083b0"
+    },
+    {
+      "code": "HASH_MISMATCH_DEC_REQUIRED",
+      "path": ".github/pull_request_template.md",
+      "detail": "Manifest=e3e65f549d2bc05b18a923f28e49f5449533fc47514bc9de8697a50322466a69 current=41c7a8b90cbdb3203c1444288705decb154551594f0028c14a337d4ead654b1a"
+    },
+    {
+      "code": "HASH_MISMATCH",
+      "path": "docs/master-spec-deltas/delta-master-spec-v2-DEC-20250812-02.md",
+      "detail": "Manifest=baaca9f07b452f956205d475292f9e0c72ae93637352793aec1cd7e07b2726d1 current=93c6f7b2ee54176794cc838c89c2a66b020b08489f633f3610671d143d708d3e"
+    },
+    {
+      "code": "HASH_MISMATCH",
+      "path": "docs/master-spec-deltas/delta-master-spec-v2-DEC-20250813-06-event-schema-alignment.md",
+      "detail": "Manifest=23d8365abd7ed1ed6d35cc5dbf23c465327f5657c8bfb31be0f3adf568797f78 current=8888305712149d6944d0e7cf8dc862692cd6467b1f8941bc9b75b4323c25cb5f"
+    },
+    {
+      "code": "HASH_MISMATCH_DEC_REQUIRED",
+      "path": "docs/principles/GP1-GP10-index.md",
+      "detail": "Manifest=83f05ebaed2c9e4f694f14f271df8a3be350adce2361cf48b3fdcf12944434a5 current=c85a58ce07f4ef4287bd08a3522c1317b4662302278144bef5f6b9b900d140b0"
+    },
+    {
+      "code": "HASH_MISMATCH_DEC_REQUIRED",
+      "path": "docs/privacy/pii-pattern-library-v1.md",
+      "detail": "Manifest=6f25acca2c25622bafadb53e6b3a9fb93b883b8de2074a8eaa650f681b184a76 current=bd47dc637362529a6f6bd9243468e6374ea25eaacfee5e9d21380b3a2e18c3ed"
+    },
+    {
+      "code": "HASH_MISMATCH",
+      "path": "docs/analytics/dashboard-widgets-hysteresis-initial.md",
+      "detail": "Manifest=2a2d5e72a130de67f03212dc3e0452905fb02e802a7662bd8f8222b2a9e11d0c current=80fd0140d0d47359d10fa7ef9648bb5bb56a33d38f3016958e1695f09c6cc9ab"
+    },
+    {
+      "code": "HASH_MISMATCH",
+      "path": "docs/tests/hysteresis-test-plan-v1.md",
+      "detail": "Manifest=c46b14cbf87e9c82873049227a2df7fae6573465d5b01d0e386bd84b53d6937a current=0e13b0ef1f2c9f1c3a9ba346a4cad260b1f331521c98e077c10cc8cae6a7d2ca"
+    },
+    {
+      "code": "HASH_MISMATCH_DEC_REQUIRED",
+      "path": "docs/faq/faq-fairness-hysteresis-update.md",
+      "detail": "Manifest=e86d2157b35dbd7693257b8fd5264c8065a56ad2485897663d1fc799ec9fe6d7 current=abf20dade62bb4c984606fd4aed226fae2bb0f4d08d01fdb04e6c8d12f096418"
+    },
+    {
+      "code": "HASH_MISMATCH",
+      "path": "docs/status/progress-recap-latest-2025-08-12T035901Z.md",
+      "detail": "Manifest=da8c50fe9be2c1cda03341567b4a6237e95f2b6e8de225e7c59a87b985aa955e current=0152dc85a667d7811aaa57421ac4b4344171dc97b405a2f9bc0c20ea5f6521e4"
+    },
+    {
+      "code": "HASH_MISMATCH_DEC_REQUIRED",
+      "path": "docs/governance/disclaimers-lint-spec-v1.md",
+      "detail": "Manifest=15b711bd5e48438f22f4eef5b0dc36d65e1043963ef8c12522427b30eaf8a29b current=3773753191747535c79d1fde5723b7b21c0d3a5136f3fd47aa52e898760b8ad7"
+    },
+    {
+      "code": "HASH_MISMATCH_DEC_REQUIRED",
+      "path": "docs/integrity/credential-schema-final-v1.md",
+      "detail": "Manifest=6df638a752f3401365a7fcb7ed15a6750f5df277a47fbb732e532107097dbb36 current=15022b2bea20e1d009c869d935bc27f87b1084f55be5e1e4d49543ec75911b5f"
+    },
+    {
+      "code": "HASH_MISMATCH_DEC_REQUIRED",
+      "path": "docs/analytics/event-schema-canonical-v1.md",
+      "detail": "Manifest=5d24bd1a6785e7e79fac26f79b5d9d7b53bb349029b8ed82f0d6ed1186fe1958 current=01c256c709ef5277fcaba44e249613715e98122c0a5a5fa40bf5a70e18d13223"
+    },
+    {
+      "code": "HASH_MISMATCH_DEC_REQUIRED",
+      "path": "docs/master-spec/master-spec-v2.0.md",
+      "detail": "Manifest=510521a0b318de32353cd96eddff21b859def784fa9246593ee4707c722fb95e current=dbeb805f37e763b9aebae9811fb1064793b4b6da97c9fa7a37558eb4ffad1fdf"
+    },
+    {
+      "code": "HASH_MISMATCH",
+      "path": "docs/transparency/changelog-excerpt-phase1.5.md",
+      "detail": "Manifest=6c2c9d77ae57d18e5b458150ff987c47c2aa6ec0161cc4e86433bb5e47268447 current=48aaa087b8a605c62f27d3e3a189388289d2443fff5c5d5326165ed89b4671d5"
+    },
+    {
+      "code": "HASH_MISMATCH_DEC_REQUIRED",
+      "path": "docs/governance/policy-index-v1.md",
+      "detail": "Manifest=2bee5d6a467a25c1fb51f5a9a93fd2ccd569292499451becbbc7a0f3ad2ca1a9 current=4db33c5334268c832ed8b56a525ffc2deb287bf8eb82e80f4601f6fa5b92c1db"
+    },
+    {
+      "code": "HASH_MISMATCH",
+      "path": "docs/archive/fairness_equity-hysteresis-options-v1.md",
+      "detail": "Manifest=a331041f32c7d117caedbeffce3fcb94f63b3c36fe0cc0d008cd2cd03d7cd71d current=e988850b5663904b4e34b536966f425552d406893704a78a28021bf9985a7173"
+    },
+    {
+      "code": "HASH_MISMATCH",
+      "path": "docs/archive/ux_public-multipage-experience-master-spec-v2.md",
+      "detail": "Manifest=9e70675840cf23d35c989b6edc5328f3400cc7c91d827d5d448f951022054e5e current=3fb016e10840408407feaa54fa3d424cd93d8551a759ea4b4655b749598bd226"
+    },
+    {
+      "code": "HASH_MISMATCH_DEC_REQUIRED",
+      "path": "docs/governance/trace/archive-trace-index-v1.md",
+      "detail": "Manifest=f03a7e5d2e96427d87a85b17b334b4a3e918f8d3893a88dd83f0ffcc0b976d41 current=9f0f3fda88804c0a1766cf77eed09ab466d1783a52e6640479e17125e1fe69e4"
+    },
+    {
+      "code": "HASH_MISMATCH",
+      "path": "docs/onboarding/agent-bootstrap-manifest.md",
+      "detail": "Manifest=dd0a12209c63eaa5fc53eb2fdb20f025016e5ab199445d9cdc3b79c7d41eb56a current=f5901a7855b84548ac7a80b4c8bd649b6b76091368ce51509c134d0b7991e57a"
+    },
+    {
+      "code": "HASH_MISMATCH_DEC_REQUIRED",
+      "path": "README.md",
+      "detail": "Manifest=6ee68a6aa3d39073330ead3fb3a22a906765e7f5aeda7a5963d7bdb58a7280f0 current=5c9b755eff156dd3990d609a6f2011c0a304d51921a97666821432018ea8769d"
+    },
+    {
+      "code": "HASH_MISMATCH",
+      "path": "docs/governance/dec/DEC-20250812-04-governance-baseline-thresholds.md",
+      "detail": "Manifest=fce2c9404bfa4401cd67761649c7829b586acbeda5a7330b67e7f4f1cb566ef2 current=b1f53ab6b83476329e4c8cf7e48d826df8a28bdf8b02a9ef66fc580159b0d8cb"
+    },
+    {
+      "code": "DEC_CANONICAL_HASH_MISMATCH",
+      "path": "docs/governance/dec/DEC-20250812-04-governance-baseline-thresholds.md",
+      "detail": "canonical=b1f53ab6b83476329e4c8cf7e48d826df8a28bdf8b02a9ef66fc580159b0d8cb manifest=fce2c9404bfa4401cd67761649c7829b586acbeda5a7330b67e7f4f1cb566ef2"
+    },
+    {
+      "code": "DEC_INTERNAL_HASH_DIFFERS",
+      "path": "docs/governance/dec/DEC-20250812-04-governance-baseline-thresholds.md",
+      "detail": "internal=fce2c9404bfa4401cd67761649c7829b586acbeda5a7330b67e7f4f1cb566ef2 canonical=b1f53ab6b83476329e4c8cf7e48d826df8a28bdf8b02a9ef66fc580159b0d8cb"
+    },
+    {
+      "code": "HASH_MISMATCH_DEC_REQUIRED",
+      "path": "docs/integrity/evidence-minimum-phase1.5-v1.md",
+      "detail": "Manifest=998e93104ad8a74f26da1468515bbbee09244edaf8559fc3ba51734cd72ba59b current=d2be6452ff04d67d7072a7889b0fdf0daf969773c794679e057fa03a257fb08a"
+    },
+    {
+      "code": "HASH_MISMATCH",
+      "path": "docs/governance/dec/DEC-20250813-01-known-debt-register.md",
+      "detail": "Manifest=15b4eb65659e5f484035a3bceeb85c381b7b0a3027c09c79b74565f82c608075 current=3bef87356b11ab86b5e87f62dd50bcf1dfe2da5c6a560534c6b8d22e603b4ef9"
+    },
+    {
+      "code": "DEC_CANONICAL_HASH_MISMATCH",
+      "path": "docs/governance/dec/DEC-20250813-01-known-debt-register.md",
+      "detail": "canonical=3bef87356b11ab86b5e87f62dd50bcf1dfe2da5c6a560534c6b8d22e603b4ef9 manifest=15b4eb65659e5f484035a3bceeb85c381b7b0a3027c09c79b74565f82c608075"
+    },
+    {
+      "code": "DEC_INTERNAL_HASH_DIFFERS",
+      "path": "docs/governance/dec/DEC-20250813-01-known-debt-register.md",
+      "detail": "internal=15b4eb65659e5f484035a3bceeb85c381b7b0a3027c09c79b74565f82c608075 canonical=3bef87356b11ab86b5e87f62dd50bcf1dfe2da5c6a560534c6b8d22e603b4ef9"
+    },
+    {
+      "code": "HASH_MISMATCH_DEC_REQUIRED",
+      "path": "docs/onboarding/agent-role-policy-v1.md",
+      "detail": "Manifest=6b9ea6453bcce37a6260681227f3a0e3f406eeaa18efe781dd3a463da05ba06a current=54c8e6f8accadec136e63d8bc01a3a49bdc37ae82853d7821bdf22d83b1c9ec0"
+    },
+    {
+      "code": "HASH_MISMATCH_DEC_REQUIRED",
+      "path": "docs/onboarding/agent-guardrails-v1.md",
+      "detail": "Manifest=1c2de1f87a2808a064b4cdd030f6c3827e5971953852b86edb35565488148be9 current=b2fb489583990747158cd165cb38073b912e09eafa724f43bb87de6fc901ad7d"
+    },
+    {
+      "code": "HASH_MISMATCH",
+      "path": "docs/governance/dec/DEC-20250813-03-disclaimers-presence-enforcement.md",
+      "detail": "Manifest=8bf0f05cfa58004cac4decbc30639a10093a3dc7af1e63157b5e5c11e7dbee88 current=d82cb3f360fdbc944284fb98666d7d7acb7ac2a1702a33f11d1d26016415d7cb"
+    },
+    {
+      "code": "DEC_CANONICAL_HASH_MISMATCH",
+      "path": "docs/governance/dec/DEC-20250813-03-disclaimers-presence-enforcement.md",
+      "detail": "canonical=d82cb3f360fdbc944284fb98666d7d7acb7ac2a1702a33f11d1d26016415d7cb manifest=8bf0f05cfa58004cac4decbc30639a10093a3dc7af1e63157b5e5c11e7dbee88"
+    },
+    {
+      "code": "DEC_INTERNAL_HASH_DIFFERS",
+      "path": "docs/governance/dec/DEC-20250813-03-disclaimers-presence-enforcement.md",
+      "detail": "internal=8bf0f05cfa58004cac4decbc30639a10093a3dc7af1e63157b5e5c11e7dbee88 canonical=d82cb3f360fdbc944284fb98666d7d7acb7ac2a1702a33f11d1d26016415d7cb"
+    },
+    {
+      "code": "HASH_MISMATCH",
+      "path": "docs/governance/dec/DEC-20250813-04-text-normalization-disclaimers-whitelist.md",
+      "detail": "Manifest=f331424d73e1cd7cbecc89548365e2581a7c8dd16b3e8d72843e5693bfda1c39 current=e6f4abe53178c6dcac31b9fba5b53c6f822f36f949fce8b6df934007af9770bd"
+    },
+    {
+      "code": "DEC_CANONICAL_HASH_MISMATCH",
+      "path": "docs/governance/dec/DEC-20250813-04-text-normalization-disclaimers-whitelist.md",
+      "detail": "canonical=e6f4abe53178c6dcac31b9fba5b53c6f822f36f949fce8b6df934007af9770bd manifest=f331424d73e1cd7cbecc89548365e2581a7c8dd16b3e8d72843e5693bfda1c39"
+    },
+    {
+      "code": "DEC_INTERNAL_HASH_DIFFERS",
+      "path": "docs/governance/dec/DEC-20250813-04-text-normalization-disclaimers-whitelist.md",
+      "detail": "internal=f331424d73e1cd7cbecc89548365e2581a7c8dd16b3e8d72843e5693bfda1c39 canonical=e6f4abe53178c6dcac31b9fba5b53c6f822f36f949fce8b6df934007af9770bd"
+    },
+    {
+      "code": "HASH_MISMATCH_DEC_REQUIRED",
+      "path": "content/disclaimers/config.yml",
+      "detail": "Manifest=4f586fbb813b2d09dd70f046d881ba63daafd8e8628daa257ef61f9f806975b9 current=410994c10012167398154ef473c804213a6a3c2b5c69f01de2c384582476a25a"
+    },
+    {
+      "code": "HASH_MISMATCH_DEC_REQUIRED",
+      "path": "tools/fairness/engine-core.js",
+      "detail": "Manifest=1d027b7fd7ed25b1b63e29bed6ef402d5f02d87edb15d2000b1402bcc40b12a4 current=082aa01b00eb14d52105af45361bd2cd1a5aafdde2c815f0d37dcda39129fd1d"
+    },
+    {
+      "code": "HASH_MISMATCH_DEC_REQUIRED",
+      "path": "docs/integrity/gating-policy-v1.json",
+      "detail": "Manifest=d601099e8caafdbae8226c0c9801204bcb7fe80b75786452e15d2d7ca67af81b current=ec038c5c51747836c13b455b183a9ecf7fb90a7de2e1cbc92d777c25eb3ab836"
+    },
+    {
+      "code": "HASH_MISMATCH",
+      "path": "docs/governance/dec/DEC-20250813-07-hype-threshold-transition.md",
+      "detail": "Manifest=56cd40b31dd16c390fbaf8cb061d9a4113372b284fa39a6daa5caa07a772e431 current=578782e6bc0c71a62eea7b1c905deb3fd0e77fa54fe3510a8ad5d198a34541a2"
+    },
+    {
+      "code": "DEC_CANONICAL_HASH_MISMATCH",
+      "path": "docs/governance/dec/DEC-20250813-07-hype-threshold-transition.md",
+      "detail": "canonical=578782e6bc0c71a62eea7b1c905deb3fd0e77fa54fe3510a8ad5d198a34541a2 manifest=56cd40b31dd16c390fbaf8cb061d9a4113372b284fa39a6daa5caa07a772e431"
+    },
+    {
+      "code": "DEC_INTERNAL_HASH_DIFFERS",
+      "path": "docs/governance/dec/DEC-20250813-07-hype-threshold-transition.md",
+      "detail": "internal=56cd40b31dd16c390fbaf8cb061d9a4113372b284fa39a6daa5caa07a772e431 canonical=578782e6bc0c71a62eea7b1c905deb3fd0e77fa54fe3510a8ad5d198a34541a2"
+    },
+    {
+      "code": "HASH_MISMATCH",
+      "path": "docs/governance/dec/DEC-style-guide-v1.md",
+      "detail": "Manifest=e94f4c6d85b4e78d936a417841e848c555539d309a24badba845669f8f641a91 current=55c77fb8c21f4cf0474e5923268268d64e8fc13ac95bd392066e290d3a0a3441"
+    },
+    {
+      "code": "HASH_MISMATCH",
+      "path": "docs/governance/dec/DEC-20250813-05-gating-policy-wave1-adoption.md",
+      "detail": "Manifest=64aa3f0f4c29b45ed6e85140ec8a569de99c5a40fe48aaa9f6ea8d64e82c99ed current=2576903a6abe7e53f3efb2167721f6c1de049f2f163ed9e3b09f90cfd846da15"
+    },
+    {
+      "code": "DEC_CANONICAL_HASH_MISMATCH",
+      "path": "docs/governance/dec/DEC-20250813-05-gating-policy-wave1-adoption.md",
+      "detail": "canonical=2576903a6abe7e53f3efb2167721f6c1de049f2f163ed9e3b09f90cfd846da15 manifest=64aa3f0f4c29b45ed6e85140ec8a569de99c5a40fe48aaa9f6ea8d64e82c99ed"
+    },
+    {
+      "code": "DEC_INTERNAL_HASH_DIFFERS",
+      "path": "docs/governance/dec/DEC-20250813-05-gating-policy-wave1-adoption.md",
+      "detail": "internal=64aa3f0f4c29b45ed6e85140ec8a569de99c5a40fe48aaa9f6ea8d64e82c99ed canonical=2576903a6abe7e53f3efb2167721f6c1de049f2f163ed9e3b09f90cfd846da15"
+    },
+    {
+      "code": "HASH_MISMATCH",
+      "path": "docs/governance/dec/DEC-20250813-06-consolidated-governed-edits.md",
+      "detail": "Manifest=182ea87ccc15e09baec8b91c596c77a83e078b8804f866047c8413a19e748db0 current=db9faef0665c73072e5a3e5dea9104c0c6beaa8ec536d3c8ca32e8808683bcf4"
+    },
+    {
+      "code": "DEC_CANONICAL_HASH_MISMATCH",
+      "path": "docs/governance/dec/DEC-20250813-06-consolidated-governed-edits.md",
+      "detail": "canonical=db9faef0665c73072e5a3e5dea9104c0c6beaa8ec536d3c8ca32e8808683bcf4 manifest=182ea87ccc15e09baec8b91c596c77a83e078b8804f866047c8413a19e748db0"
+    },
+    {
+      "code": "DEC_INTERNAL_HASH_DIFFERS",
+      "path": "docs/governance/dec/DEC-20250813-06-consolidated-governed-edits.md",
+      "detail": "internal=182ea87ccc15e09baec8b91c596c77a83e078b8804f866047c8413a19e748db0 canonical=db9faef0665c73072e5a3e5dea9104c0c6beaa8ec536d3c8ca32e8808683bcf4"
+    },
+    {
+      "code": "HASH_MISMATCH",
+      "path": "docs/governance/dec/DEC-20250813-08-evidence-hash-display-length.md",
+      "detail": "Manifest=923da62bad7eebca7ea9df99d1481b043f9d58395cdb1a56f9009390de5dab14 current=4f6e69897f7059acac0282537e0f1a97e13cebf7731be6344b8bea14331034b9"
+    },
+    {
+      "code": "DEC_CANONICAL_HASH_MISMATCH",
+      "path": "docs/governance/dec/DEC-20250813-08-evidence-hash-display-length.md",
+      "detail": "canonical=4f6e69897f7059acac0282537e0f1a97e13cebf7731be6344b8bea14331034b9 manifest=923da62bad7eebca7ea9df99d1481b043f9d58395cdb1a56f9009390de5dab14"
+    },
+    {
+      "code": "DEC_INTERNAL_HASH_DIFFERS",
+      "path": "docs/governance/dec/DEC-20250813-08-evidence-hash-display-length.md",
+      "detail": "internal=923da62bad7eebca7ea9df99d1481b043f9d58395cdb1a56f9009390de5dab14 canonical=4f6e69897f7059acac0282537e0f1a97e13cebf7731be6344b8bea14331034b9"
+    },
+    {
+      "code": "HASH_MISMATCH",
+      "path": "docs/governance/dec/DEC-20250813-09-equity-index-rounding.md",
+      "detail": "Manifest=94a2843dfa86cf991d5e8e673c719470ad5f21c6b8995e6f09a9f9d440ad06ca current=0485aec829b32e77a144d085a0b388c8fc5b74620dfe978874702df7723da698"
+    },
+    {
+      "code": "DEC_CANONICAL_HASH_MISMATCH",
+      "path": "docs/governance/dec/DEC-20250813-09-equity-index-rounding.md",
+      "detail": "canonical=0485aec829b32e77a144d085a0b388c8fc5b74620dfe978874702df7723da698 manifest=94a2843dfa86cf991d5e8e673c719470ad5f21c6b8995e6f09a9f9d440ad06ca"
+    },
+    {
+      "code": "DEC_INTERNAL_HASH_DIFFERS",
+      "path": "docs/governance/dec/DEC-20250813-09-equity-index-rounding.md",
+      "detail": "internal=94a2843dfa86cf991d5e8e673c719470ad5f21c6b8995e6f09a9f9d440ad06ca canonical=0485aec829b32e77a144d085a0b388c8fc5b74620dfe978874702df7723da698"
+    },
+    {
+      "code": "HASH_MISMATCH",
+      "path": "docs/governance/dec/DEC-20250813-10-feedback-categories-canonical.md",
+      "detail": "Manifest=98bf229f5d6cc9f4c64496f0cb4fe7567a2e0ea55f5e919f328300460886ffe7 current=c209daae774250fa94bc04f95e8bfe9a30b9059b109fcd48c0f5faed3c0f4545"
+    },
+    {
+      "code": "DEC_CANONICAL_HASH_MISMATCH",
+      "path": "docs/governance/dec/DEC-20250813-10-feedback-categories-canonical.md",
+      "detail": "canonical=c209daae774250fa94bc04f95e8bfe9a30b9059b109fcd48c0f5faed3c0f4545 manifest=98bf229f5d6cc9f4c64496f0cb4fe7567a2e0ea55f5e919f328300460886ffe7"
+    },
+    {
+      "code": "DEC_INTERNAL_HASH_DIFFERS",
+      "path": "docs/governance/dec/DEC-20250813-10-feedback-categories-canonical.md",
+      "detail": "internal=98bf229f5d6cc9f4c64496f0cb4fe7567a2e0ea55f5e919f328300460886ffe7 canonical=c209daae774250fa94bc04f95e8bfe9a30b9059b109fcd48c0f5faed3c0f4545"
+    },
+    {
+      "code": "HASH_MISMATCH_DEC_REQUIRED",
+      "path": "policies/aggregation-min-cell.rego",
+      "detail": "Manifest=27dfbfa0909e72c6f0a5183d0104915ecf8b458cbe8dcd63ffbb5470e0c6c636 current=175fd1a42be113f392ce7f129072bc74ea1bb88a13453e8fbd51e01f1651a313"
+    },
+    {
+      "code": "HASH_MISMATCH_DEC_REQUIRED",
+      "path": "docs/fairness/equity-snapshot-pseudocode.md",
+      "detail": "Manifest=a5c06427d7d33520241d4dd7d7caed5dc557e0081569f8e1b46756e5f229ba18 current=74f6718c08e779626ee095d1f46f5aa53cb641d3719f9e79a82aaf8fbf71129e"
+    },
+    {
+      "code": "HASH_MISMATCH_DEC_REQUIRED",
+      "path": "docs/integrity/verify-cli-doc-draft.md",
+      "detail": "Manifest=0ba60616c9d148eba3619850a93a6076ed6f433b9053e416933364af3fdd2d68 current=153e30448191c2a0bdbc92d53b1cd52b07263961e35338799d44c9868baada7f"
+    },
+    {
+      "code": "HASH_MISMATCH",
+      "path": "docs/governance/dec/DEC-20250815-01-governed-editorial-maintenance.md",
+      "detail": "Manifest=8bdb770952f6b61d6827a8b61b89c0b4714d841fb6b28cb752e7c1f0c56dddea current=3adde01d4a97546ce058eeb62f098d88a4aabb8f7e505c7a3e754669c742f10e"
+    },
+    {
+      "code": "DEC_CANONICAL_HASH_MISMATCH",
+      "path": "docs/governance/dec/DEC-20250815-01-governed-editorial-maintenance.md",
+      "detail": "canonical=3adde01d4a97546ce058eeb62f098d88a4aabb8f7e505c7a3e754669c742f10e manifest=8bdb770952f6b61d6827a8b61b89c0b4714d841fb6b28cb752e7c1f0c56dddea"
+    },
+    {
+      "code": "DEC_INTERNAL_HASH_DIFFERS",
+      "path": "docs/governance/dec/DEC-20250815-01-governed-editorial-maintenance.md",
+      "detail": "internal=8bdb770952f6b61d6827a8b61b89c0b4714d841fb6b28cb752e7c1f0c56dddea canonical=3adde01d4a97546ce058eeb62f098d88a4aabb8f7e505c7a3e754669c742f10e"
+    },
+    {
+      "code": "HASH_MISMATCH_DEC_REQUIRED",
+      "path": "docs/verify-cli.md",
+      "detail": "Manifest=fbaf951644e11bc5caab78a31de51989b18a138197352a5da176828c6a646a23 current=d4c9357d1b3d3d8f43487fd29edc746344512edaefc03c4428d4f37e7f4736f1"
+    },
+    {
+      "code": "HASH_MISMATCH_DEC_REQUIRED",
+      "path": "docs/public/ABOUT-PORTAL-PANTI.md",
+      "detail": "Manifest=a24478fd168f06777325db6698c66d7c562419fd1410b2e7832e0b01bb2d54a0 current=c7e5ea5c15854a1e9bdcc462be914b49fc77a14046eeff03842dddc487a49019"
+    }
+  ],
   "violations": [
     {
       "code": "HASH_MISMATCH_DEC_REQUIRED",
@@ -432,6 +847,7 @@
     "total_entries": 56,
     "updated_count": 0,
     "violation_count": 83,
+    "violation_count": 83,
     "placeholders_remaining_count": 0
   }
 }