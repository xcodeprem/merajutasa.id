[
  {
    "_metadata": {
      "generated_at": "2025-08-23T07:13:52.780Z",
      "generator": "governance-verify",
      "version": "1.0"
    },
    "action": "step",
    "advisory": false,
    "cmd": "node tools/spec-hash-diff.js --mode=verify",
    "critical": true,
    "duration_ms": 214,
    "exit_code": 1,
    "status": "ERROR",
    "step": "spec-hash-diff",
    "timestamp": "2025-08-23T07:13:52.780Z"
  },
  {
    "_metadata": {
      "generated_at": "2025-08-23T10:04:20.783Z",
      "generator": "governance-verify",
      "version": "1.0"
    },
    "action": "step",
    "advisory": false,
    "cmd": "node tools/spec-hash-diff.js --mode=verify",
    "critical": true,
    "duration_ms": 161,
    "exit_code": 0,
    "status": "OK",
    "step": "spec-hash-diff",
    "timestamp": "2025-08-23T10:04:20.783Z"
  },
  {
    "_metadata": {
      "generated_at": "2025-08-23T10:04:20.916Z",
      "generator": "governance-verify",
      "version": "1.0"
    },
    "action": "step",
    "advisory": false,
    "cmd": "node tools/param-integrity.js",
    "critical": true,
    "duration_ms": 137,
    "exit_code": 0,
    "status": "OK",
    "step": "param-integrity",
    "timestamp": "2025-08-23T10:04:20.916Z"
  },
  {
    "_metadata": {
      "generated_at": "2025-08-23T10:04:20.998Z",
      "generator": "governance-verify",
      "version": "1.0"
    },
    "action": "step",
    "advisory": false,
    "cmd": "node tools/param-lock-verify.js",
    "critical": true,
    "duration_ms": 81,
    "exit_code": 0,
    "status": "OK",
    "step": "param-lock",
    "timestamp": "2025-08-23T10:04:20.998Z"
  },
  {
    "_metadata": {
      "generated_at": "2025-08-23T10:04:21.070Z",
      "generator": "governance-verify",
      "version": "1.0"
    },
    "action": "step",
    "advisory": false,
    "cmd": "node tools/component-dependency-check.js",
    "critical": true,
    "duration_ms": 73,
    "exit_code": 0,
    "status": "OK",
    "step": "component-dependency-check",
    "timestamp": "2025-08-23T10:04:21.070Z"
  },
  {
    "_metadata": {
      "generated_at": "2025-08-23T10:04:21.216Z",
      "generator": "governance-verify",
      "version": "1.0"
    },
    "action": "step",
    "advisory": false,
    "cmd": "node tools/tests/fairness-engine-unit-tests.js",
    "critical": true,
    "duration_ms": 140,
    "exit_code": 0,
    "status": "OK",
    "step": "fairness-unit",
    "timestamp": "2025-08-23T10:04:21.216Z"
  },
  {
    "_metadata": {
      "generated_at": "2025-08-23T10:04:24.226Z",
      "generator": "governance-verify",
      "version": "1.0"
    },
    "action": "step",
    "advisory": true,
    "cmd": "node tools/tests/security-patterns-smoke.js",
    "critical": false,
    "duration_ms": 3020,
    "exit_code": 0,
    "status": "OK",
    "step": "security-patterns-smoke",
    "timestamp": "2025-08-23T10:04:24.226Z"
  },
  {
    "_metadata": {
      "generated_at": "2025-08-23T10:04:24.385Z",
      "generator": "governance-verify",
      "version": "1.0"
    },
    "action": "step",
    "advisory": true,
    "cmd": "node tools/hype-lint.js",
    "critical": false,
    "duration_ms": 151,
    "exit_code": 0,
    "status": "OK",
    "step": "hype-lint",
    "timestamp": "2025-08-23T10:04:24.385Z"
  },
  {
    "_metadata": {
      "generated_at": "2025-08-23T10:04:24.654Z",
      "generator": "governance-verify",
      "version": "1.0"
    },
    "action": "step",
    "advisory": false,
    "cmd": "node tools/disclaimers-lint.js",
    "critical": true,
    "duration_ms": 268,
    "exit_code": 0,
    "status": "OK",
    "step": "disclaimers-lint",
    "timestamp": "2025-08-23T10:04:24.654Z"
  },
  {
    "_metadata": {
      "generated_at": "2025-08-23T10:04:24.866Z",
      "generator": "governance-verify",
      "version": "1.0"
    },
    "action": "step",
    "advisory": true,
    "cmd": "node tools/pii-scan.js --sarif",
    "critical": false,
    "duration_ms": 213,
    "exit_code": 0,
    "status": "OK",
    "step": "pii-scan",
    "timestamp": "2025-08-23T10:04:24.866Z"
  },
  {
    "_metadata": {
      "generated_at": "2025-08-23T10:04:25.094Z",
      "generator": "governance-verify",
      "version": "1.0"
    },
    "action": "step",
    "advisory": true,
    "cmd": "node tools/pii-metrics.js",
    "critical": false,
    "duration_ms": 228,
    "exit_code": 0,
    "status": "OK",
    "step": "pii-metrics",
    "timestamp": "2025-08-23T10:04:25.094Z"
  },
  {
    "_metadata": {
      "generated_at": "2025-08-23T10:04:25.155Z",
      "generator": "governance-verify",
      "version": "1.0"
    },
    "action": "step",
    "advisory": false,
    "cmd": "node tools/privacy-asserts.js",
    "critical": true,
    "duration_ms": 60,
    "exit_code": 0,
    "status": "OK",
    "step": "privacy-asserts",
    "timestamp": "2025-08-23T10:04:25.155Z"
  },
  {
    "_metadata": {
      "generated_at": "2025-08-23T10:04:25.318Z",
      "generator": "governance-verify",
      "version": "1.0"
    },
    "action": "step",
    "advisory": false,
    "cmd": "node tools/dec-lint.js",
    "critical": true,
    "duration_ms": 163,
    "exit_code": 0,
    "status": "OK",
    "step": "dec-lint",
    "timestamp": "2025-08-23T10:04:25.318Z"
  },
  {
    "_metadata": {
      "generated_at": "2025-08-23T10:04:25.595Z",
      "generator": "governance-verify",
      "version": "1.0"
    },
    "action": "step",
    "advisory": true,
    "cmd": "node tools/principles-impact.js",
    "critical": false,
    "duration_ms": 274,
    "exit_code": 0,
    "status": "OK",
    "step": "principles-impact",
    "timestamp": "2025-08-23T10:04:25.595Z"
  },
  {
    "_metadata": {
      "generated_at": "2025-08-23T10:04:26.048Z",
      "generator": "governance-verify",
      "version": "1.0"
    },
    "action": "step",
    "advisory": true,
    "cmd": "node tools/event-validate.js --file data/events-sample.ndjson --rehash",
    "critical": false,
    "duration_ms": 455,
    "exit_code": 0,
    "status": "OK",
    "step": "events-validate",
    "timestamp": "2025-08-23T10:04:26.048Z"
  },
  {
    "_metadata": {
      "generated_at": "2025-08-23T10:04:27.743Z",
      "generator": "governance-verify",
      "version": "1.0"
    },
    "action": "step",
    "advisory": true,
    "cmd": "node tools/tests/collector-integration.test.js",
    "critical": false,
    "duration_ms": 1689,
    "exit_code": 0,
    "status": "OK",
    "step": "collector-integration",
    "timestamp": "2025-08-23T10:04:27.743Z"
  },
  {
    "_metadata": {
      "generated_at": "2025-08-23T10:04:27.919Z",
      "generator": "governance-verify",
      "version": "1.0"
    },
    "action": "step",
    "advisory": true,
    "cmd": "node tools/feedback-smoke.js",
    "critical": false,
    "duration_ms": 182,
    "exit_code": 0,
    "status": "OK",
    "step": "feedback-smoke",
    "timestamp": "2025-08-23T10:04:27.919Z"
  },
  {
    "_metadata": {
      "generated_at": "2025-08-23T10:04:27.983Z",
      "generator": "governance-verify",
      "version": "1.0"
    },
    "action": "step",
    "advisory": true,
    "cmd": "node tools/policy-aggregation-threshold-verify.js",
    "critical": false,
    "duration_ms": 63,
    "exit_code": 0,
    "status": "OK",
    "step": "policy-aggregation-threshold",
    "timestamp": "2025-08-23T10:04:27.983Z"
  },
  {
    "_metadata": {
      "generated_at": "2025-08-23T10:04:28.047Z",
      "generator": "governance-verify",
      "version": "1.0"
    },
    "action": "step",
    "advisory": false,
    "cmd": "node tools/policy-aggregation-threshold-enforce.js artifacts/aggregation-cells-allow.json",
    "critical": true,
    "duration_ms": 63,
    "exit_code": 0,
    "status": "OK",
    "step": "policy-aggregation-enforce",
    "timestamp": "2025-08-23T10:04:28.047Z"
  },
  {
    "_metadata": {
      "generated_at": "2025-08-23T10:04:28.159Z",
      "generator": "governance-verify",
      "version": "1.0"
    },
    "action": "step",
    "advisory": true,
    "cmd": "node tools/evidence-freshness.js",
    "critical": false,
    "duration_ms": 108,
    "exit_code": 0,
    "status": "OK",
    "step": "evidence-freshness",
    "timestamp": "2025-08-23T10:04:28.159Z"
  },
  {
    "_metadata": {
      "generated_at": "2025-08-23T10:04:28.249Z",
      "generator": "governance-verify",
      "version": "1.0"
    },
    "action": "step",
    "advisory": false,
    "cmd": "node tools/evidence-collision-test.js",
    "critical": true,
    "duration_ms": 91,
    "exit_code": 0,
    "status": "OK",
    "step": "evidence-collision-test",
    "timestamp": "2025-08-23T10:04:28.249Z"
  },
  {
    "_metadata": {
      "generated_at": "2025-08-23T10:04:28.370Z",
      "generator": "governance-verify",
      "version": "1.0"
    },
    "action": "step",
    "advisory": true,
    "cmd": "node tools/fairness-sim.js",
    "critical": false,
    "duration_ms": 123,
    "exit_code": 0,
    "status": "OK",
    "step": "fairness-sim",
    "timestamp": "2025-08-23T10:04:28.370Z"
  },
  {
    "_metadata": {
      "generated_at": "2025-08-23T10:04:28.480Z",
      "generator": "governance-verify",
      "version": "1.0"
    },
    "action": "step",
    "advisory": true,
    "cmd": "node tools/fairness/fairness-metrics.js",
    "critical": false,
    "duration_ms": 110,
    "exit_code": 0,
    "status": "OK",
    "step": "fairness-metrics",
    "timestamp": "2025-08-23T10:04:28.480Z"
  },
  {
    "_metadata": {
      "actor": "copilot-swe-agent[bot]",
<<<<<<< HEAD
      "generated_at": "2025-08-23T17:14:57.698Z",
      "generator": "governance-verify",
      "git_ref": "refs/heads/copilot/fix-19",
      "git_sha": "f9b0f2025d15c5337e78da447f1fe75e244bae64",
      "run_id": "17178060534",
=======
      "generated_at": "2025-08-23T18:51:48.346Z",
      "generator": "governance-verify",
      "git_ref": "refs/heads/copilot/fix-22",
      "git_sha": "ee68620513478cb47c84bcc34faa620462a6cdcb",
      "run_id": "17178957008",
>>>>>>> 22b7e5b7
      "version": "1.0"
    },
    "action": "step",
    "advisory": false,
    "cmd": "node tools/spec-hash-diff.js --mode=verify",
    "critical": true,
<<<<<<< HEAD
    "duration_ms": 77,
    "exit_code": 1,
    "status": "ERROR",
    "step": "spec-hash-diff",
    "timestamp": "2025-08-23T17:14:57.698Z"
=======
    "duration_ms": 73,
    "exit_code": 1,
    "status": "ERROR",
    "step": "spec-hash-diff",
    "timestamp": "2025-08-23T18:51:48.346Z"
>>>>>>> 22b7e5b7
  }
]<|MERGE_RESOLUTION|>--- conflicted
+++ resolved
@@ -370,37 +370,21 @@
   {
     "_metadata": {
       "actor": "copilot-swe-agent[bot]",
-<<<<<<< HEAD
-      "generated_at": "2025-08-23T17:14:57.698Z",
-      "generator": "governance-verify",
-      "git_ref": "refs/heads/copilot/fix-19",
-      "git_sha": "f9b0f2025d15c5337e78da447f1fe75e244bae64",
-      "run_id": "17178060534",
-=======
       "generated_at": "2025-08-23T18:51:48.346Z",
       "generator": "governance-verify",
       "git_ref": "refs/heads/copilot/fix-22",
       "git_sha": "ee68620513478cb47c84bcc34faa620462a6cdcb",
       "run_id": "17178957008",
->>>>>>> 22b7e5b7
       "version": "1.0"
     },
     "action": "step",
     "advisory": false,
     "cmd": "node tools/spec-hash-diff.js --mode=verify",
     "critical": true,
-<<<<<<< HEAD
-    "duration_ms": 77,
-    "exit_code": 1,
-    "status": "ERROR",
-    "step": "spec-hash-diff",
-    "timestamp": "2025-08-23T17:14:57.698Z"
-=======
     "duration_ms": 73,
     "exit_code": 1,
     "status": "ERROR",
     "step": "spec-hash-diff",
     "timestamp": "2025-08-23T18:51:48.346Z"
->>>>>>> 22b7e5b7
   }
 ]