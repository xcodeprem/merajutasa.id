--- conflicted
+++ resolved
@@ -42,7 +42,6 @@
 .env.*
 !.env.example
 
-<<<<<<< HEAD
 # Secret files and keys - CRITICAL SECURITY PATTERNS
 *.pem
 *.key
@@ -53,23 +52,10 @@
 *.jks
 *.keystore
 *.pub
-=======
-# Cryptographic keys and certificates (NEVER commit)
-*.pem
-*.key
-*.crt
-*.p12
-*.pfx
-*.keystore
-*.jks
-.pki/
-.ssh/
->>>>>>> 22b7e5b7
 id_rsa*
 id_dsa*
 id_ecdsa*
 id_ed25519*
-<<<<<<< HEAD
 *.gpg
 *.asc
 
@@ -101,9 +87,20 @@
 vault.json
 .vault-token
 
-# Package artifacts
-*.tgz
-=======
+# Cryptographic keys and certificates (NEVER commit)
+*.pem
+*.key
+*.crt
+*.p12
+*.pfx
+*.keystore
+*.jks
+.pki/
+.ssh/
+id_rsa*
+id_dsa*
+id_ecdsa*
+id_ed25519*
 *.rsa
 *.dsa
 *.ecdsa
@@ -119,7 +116,6 @@
 
 # Package artifacts (moved to build section above for consolidation)
 # *.tgz
->>>>>>> 22b7e5b7
 
 # Governance Artifacts Notice:
 # Do NOT ignore artifacts/ directory: evidence & integrity JSON meant to be committed post-seal.
